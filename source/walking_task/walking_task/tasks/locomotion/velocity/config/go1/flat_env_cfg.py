# Copyright (c) 2022-2025, The Isaac Lab Project Developers.
# All rights reserved.
#
# SPDX-License-Identifier: BSD-3-Clause

from isaaclab.utils import configclass

from .rough_env_cfg import UnitreeGo1WalkRoughEnvCfg
import walking_task.tasks.locomotion.velocity.mdp as mdp


@configclass
class UnitreeGo1WalkFlatEnvCfg(UnitreeGo1WalkRoughEnvCfg):
    def __post_init__(self):
        # post init of parent
        super().__post_init__()

        # override rewards
<<<<<<< HEAD
        self.rewards.flat_orientation_l2.weight = -2.5
        self.rewards.feet_air_time.weight = 0.25
=======
        # self.rewards.flat_orientation_l2.weight = -0.005 #unnecessary?
        self.rewards.feet_air_time.weight = 0.001 #0.25
>>>>>>> 1b021f69

        # change terrain to flat
        self.scene.terrain.terrain_type = "plane"
        self.scene.terrain.terrain_generator = None
        # no height scan
        self.scene.height_scanner = None
<<<<<<< HEAD
        self.observations.policy.height_scan = None
=======
        # self.observations.policy.height_scan = None
        self.observations.critic.height_scan = None
>>>>>>> 1b021f69
        # no terrain curriculum
        self.curriculum.terrain_levels = None


class UnitreeGo1WalkFlatEnvCfg_PLAY(UnitreeGo1WalkFlatEnvCfg):
    def __post_init__(self) -> None:
        # post init of parent
        super().__post_init__()

        # make a smaller scene for play
        self.scene.num_envs = 50
        self.scene.env_spacing = 2.5
        # disable randomization for play
        self.observations.policy.enable_corruption = False
        # remove random pushing event
        self.events.base_external_force_torque = None
        self.events.push_robot = None
<<<<<<< HEAD
        self.events.physics_material = None
        self.events.add_base_mass = None
        self.events.base_com = None
        # command to walk straight forward
        self.commands.base_velocity.ranges = mdp.UniformVelocityCommandCfg.Ranges(
            lin_vel_x=(0.4, 0.4), lin_vel_y=(0.0, 0.0), ang_vel_z=(0.0, 0.0), heading=(0, 0)
        )
        self.terminations.base_contact = None
=======

        self.commands.base_velocity.ranges = mdp.UniformVelocityCommandCfg.Ranges(
            lin_vel_x=(0.0, 0.0), lin_vel_y=(0.0, 0.0), ang_vel_z=(0.0, 0.0), heading=(0.0, 0.0)
        )
>>>>>>> 1b021f69
<|MERGE_RESOLUTION|>--- conflicted
+++ resolved
@@ -16,25 +16,16 @@
         super().__post_init__()
 
         # override rewards
-<<<<<<< HEAD
-        self.rewards.flat_orientation_l2.weight = -2.5
-        self.rewards.feet_air_time.weight = 0.25
-=======
         # self.rewards.flat_orientation_l2.weight = -0.005 #unnecessary?
         self.rewards.feet_air_time.weight = 0.001 #0.25
->>>>>>> 1b021f69
 
         # change terrain to flat
         self.scene.terrain.terrain_type = "plane"
         self.scene.terrain.terrain_generator = None
         # no height scan
         self.scene.height_scanner = None
-<<<<<<< HEAD
-        self.observations.policy.height_scan = None
-=======
         # self.observations.policy.height_scan = None
         self.observations.critic.height_scan = None
->>>>>>> 1b021f69
         # no terrain curriculum
         self.curriculum.terrain_levels = None
 
@@ -52,18 +43,12 @@
         # remove random pushing event
         self.events.base_external_force_torque = None
         self.events.push_robot = None
-<<<<<<< HEAD
         self.events.physics_material = None
         self.events.add_base_mass = None
         self.events.base_com = None
         # command to walk straight forward
-        self.commands.base_velocity.ranges = mdp.UniformVelocityCommandCfg.Ranges(
-            lin_vel_x=(0.4, 0.4), lin_vel_y=(0.0, 0.0), ang_vel_z=(0.0, 0.0), heading=(0, 0)
-        )
         self.terminations.base_contact = None
-=======
 
         self.commands.base_velocity.ranges = mdp.UniformVelocityCommandCfg.Ranges(
             lin_vel_x=(0.0, 0.0), lin_vel_y=(0.0, 0.0), ang_vel_z=(0.0, 0.0), heading=(0.0, 0.0)
-        )
->>>>>>> 1b021f69
+        )